--- conflicted
+++ resolved
@@ -31,18 +31,8 @@
   pip: true
 
 before_install:
-<<<<<<< HEAD
-  - sudo apt-get -qq install gcc gfortran libblas-dev cmake curl
+  - sudo apt-get -qq install gcc gfortran libgfortran3 libblas-dev cmake curl
   - pip install "numpy!=1.16,!=1.17" "scipy<1.5" h5py nose nose-exclude nose-timer codecov
-=======
-  - sudo apt-get -qq install gcc gfortran libgfortran3 libblas-dev cmake curl
-  - pip install numpy h5py nose nose-exclude nose-timer codecov
-  - if [[ $TRAVIS_PYTHON_VERSION == 2.7 ]]; then 
-        pip install scipy; 
-    else
-        pip install scipy==1.4.1; 
-    fi
->>>>>>> f12161a6
 
 install:
   # openblas from numpy may be slightly faster than the default libblas library
