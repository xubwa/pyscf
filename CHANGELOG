<<<<<<< HEAD
PySCF 1.7.0 (2019-?-?)
----------------------
* Added
  - k-CCSD density matrix
  - k-CCSD(T) with core frozen
  - sgX method (a pseudo-spectral method like COSX)
  - Hooks pre_kernel and post_kernel in SCF driver
  - Left IP/EA-CCSD for molecular code
  - EOM-IP/EA-KCCSD, EOM-IP/EA-KRCCSD
  - Methods EOM-IP/EA-KCCSD(T) T*(a), EOM-IP/EA-KRCCSD(T) T*(a)
  - kEOM-IP/EA-CCSD*
  - KUMP2
  - KCCSD function spatial2spin that transforms amplitudes in spatial orbital to
    that in spin-orbital
  - DOCI solver, DOCI-CASCI, and DOCI-CASSCf
* Improved
  - Optimized regular get_j and density-fitting get_j
  - Faster k-CCSD(T)
  - Davidson diagonalization for multi-roots
  - memory usage in CCSD
* Bugfix
  - Carbon ANO data
  - Initial guess for EOM-KCCSD
  - state-averge CASSCF analytical nuclear gradietns
  - ddCOSMO self-consistency (as fast solvent) for post-SCF methods


PySCF 1.6.2 (2019-?-?)
=======
PySCF 1.6.2 (2019-6-17)
>>>>>>> d442bbf1
----------------------
* Added
  - Slow version of KTDSCF and KGW methods for molecular systems
  - Slow version of TDSCF and GW methods for PBC systems
  - The support of various dtype (int, complex etc.) in numpy_helper functions
  - Point group symmetry conservation in geometry optimization
* Improved
  - DFHF class structure and method hooks
<<<<<<< HEAD
* Bugfix
=======
  - Sanity checks when saving and loading FCIDUMP file
  - Integration performance for solvent model
  - Integration performance for QM/MM interface
  - GCC 9 compatibility
* Fixed
>>>>>>> d442bbf1
  - Cartesian GTOs was not handled in RSH integrals
  - geometric_solver for latest geomeTRIC release
  - Initial guess of orbital localization solver
  - MCSCF analyze function for state-averaged calculations
  - The zero-norm bug in the non-hermitian matrix diagonalization function when
    solving the complex eigenvectors for real eigenvalues.
  - IOError when reading initial guess from chkfile in SCF scanner function


PySCF 1.6.1 (2019-03-15)
------------------------
* Added
  - k-point orbitals to gamma-point orbitals transformation function k2gamma
  - Wigner D-matrix and d-matrix
  - The interface geometric_solver to geometry optimization library geomeTRIC
  - k-CCSD(T) for PBC k-point sampled systems
  - AO basis truncation shortcut "@?s?p?d"
  - Function in basis parser to restore general basis contraction from NWChem
    optimized format
  - inertia_moment function in Mole object
  - keyword resolution in CHGCAR writer
  - IAO for each k-point in PBC systems
* Improved
  - Geometry optimization module (GeometryOptimizer class, output format etc.)
  - SCF Gradients class. A hook "extra_force" was added.
  - MRLCC2 interface
  - Import gradients, properties, solvent, and all post-SCF/extended methods in SCF class
  - DFT-D3 interface
  - Pople basis parser (supporting e.g. 6311++g(2d,p)).
  - Normalizing SCF initial guess in PBC (to the right number of electrons/cell)
  - mesh estimation for inf-vacuum
  - Tuned threshold in point group symmetry detection functions
  - SCF summary in the output message
* Bugfix
  - Solvent object initialization in SCF scanner function
  - GHF bug fix
  - QM/MM object initialization in SCF scanner function
  - Missing virtual orbitals in MCSCF project_init_guess function
  - MINAO basis data
  - Analytical Fourier transform zero elements when basis functions do not overlap
  - make_rdm1 function in state_average mcscf wrapper


PySCF 1.6 (2018-12-31)
----------------------
* Added
  - DFT-D3 interface
  - semi_incore ao2mo transformation
* Improved
  - Linear dependency threshold of qr decomposition in davidson solver
  - Optimized KUCCSD, EOM-KUCCSD performance
* Bugfix
  - hasattr issue for attributes with @property
  - DDCOSMO wrapper and kernel function
  - Num eletrons bug in PBC smearing function for custom systems
  - return value of NPTaggedArray ufunc (returning np array now)
  - PBC density fitting dimension error caused by numerical noise when handling linear dependency
  - Parsers for molpro basis and gaussian basis
  - Selected-CI returned data type


PySCF 1.6 beta (2018-11-26)
---------------------------
* Added
  - PBC k-point SCF stability analysis
  - PBC KUCCSD
  - PBC EOM-IP/EA-KRCCSD
  - PBC EOM-IP/EA-KUCCSD
  - Non-relativistic static and dynamic polarizability and hyper-polarizability tensor
* Improved
  - The treatment of HF exchange in PBC system when calling PBC MP2, CISD, CCSD code
  - Convergence performance of KCCSD iterations for low-dimension systems
* Bugfix
  - Complex density in pbc.get_j function


PySCF 1.6 alpha (2018-08-15)
----------------------------
* Added
  - X2C-UKS (LDA functional only)
  - PBC gamma point ROHF/ROKS and GKS
  - PBC KROHF/KROKS and KGKS for k-point sampling
  - DFT Coulomb and XC integrals with multigrid
  - Periodic UCCSD with k-point sampling
  - perturbative DMRG method
  - Interface to Cornell SHCI
  - PBC dipole memont and Makov-Payne correction
  - Overlap of two CISD wavefunctions
  - EFG and Mossbauer spectroscopy of crystal and molecule
  - Molecular magnetizability for HF and DFT
  - ddCOSMO and ddPCM for MCSCF, MP, CI and CC methods
* Improved
  - numint performance (eval_rho, eval_mat)
  - Energy cutoff estimation
  - CCSD convergency for 2D-PBC AFTDF, GDF and MDF methods
  - Integral transformation performance in GW


PySCF 1.5.5 (2018-12-31)
------------------------
* Improved
  - Fix symmetrization for k-point density in pbc.dft.numint.
  - Molden parser to handle UHF orbitals
* Bugfix
  - Get_fermi in KHF and KUHF
  - Execute call in dmrgci
  - Directories and paths in dmrgci
  - Read of 3-pdm and 4-pdm produced by block-1.5
  - Initialization wrapper in pbc.scf.__init__
  - Complex density in pbc.get_j function
  - Initial guess of KROHF method
  - PBC get_jk interface when calling molecular MCSCF with pbc scf object
  - keyword argument with_df of pbc.dft density_fit wrapper


PySCF 1.5.4 (2018-11-16)
------------------------
* Improved
  - Add support for GTH pseudopotentials beyond d electrons
  - Data structure of TDDFT response amplitudes (X, Y vectors): X[nvir,nocc] -> X[nocc,nvir]
* Bugfix
  - OpenMP race condition in FCI solver
  - Undefined HDF5 dataset in PBC MDF initialization
  - TD-KRHF vind function
  - SCF hessian
  - interface between DMRG-CI and DMRG-NEVPT2. Making DMRG-NEVPT2 read Block
    code settings in DMRG-CI.
  - Dimension error in pbc.fftdf.get_jk for KUHF density matrix
  - pbc.mpicc for keyword frozen
  - Periodic pseudopotential calculations with ghost atoms


PySCF 1.5.3 (2018-09-06)
------------------------
* Bugfix
  - get_jk prescreen for non-hermitian density matrices.
  - Inaccurate estimation of memory usage in ccsd rdm.
  - Frozen orbital EA-EOM-KRCCSD
  - IOError due to 4GB chunk size limit in HDF5 library


PySCF 1.5.2 (2018-08-15)
------------------------
* Improved
  - IO performance of pbc.GDF initialization
  - Default linear dependence treatment in GDF to improve accuracy
* Bugfix
  - Selected-ci 2-particle density matrices for two electron systems


PySCF 1.5.1 (2018-07-01)
------------------------
* Improved
  - The memory usage for a large number of MM particles (issue #193)
* Bugfix
  - Frozen orbitals in MCSCF canonicalization
  - Dimension error when initializing DF-CCSD integral tensor
  - EOM-EE-UCCSD initial guess and intermediates (issue #199)
  - mpi ip/eaccsd w/ frozen orbitals
  - the tdscf.get_nto function when mol.symmetry is enabled (issue #196)
  - the interface between QMMM wrapper and the gradients of post-HF methods


PySCF 1.5 (2018-06-08)
----------------------
* Added
  - Fake PySCF method adapter for arbitrary energy/gradients function in
    berny_solver wrapper
  - Function to restore DIIS object from DIIS file
  - Restart function to restore CCSD calculations
* Improved
  - CASSCF optimization step size
  - State-averaged CASSCF output message
  - RCCSD(T) and UCCSD(T) performance
  - Reduced DIIS memory footprint
  - Frozen orbitals for KRCCSD
  - PBC-TDDFT eigenvalue filter to keeps more eigenvalues which has small
    imaginary part
  - FCI convergence tolerance
  - Conversion between KRHF, KUHF, and KGHF
  - In the SOSCF solver, the diagonalization code to handle singularity in Hessian
  - In the Scanner function, to support an input of geometry (string or list)
  - SCF convergence hook
  - Density_fit hooks in mp2, cisd, and ccsd modules
  - Warning for gapless system in ccsd
  - Energy cutoff for PBC GDF method.
  - XC functional parser to support '-' in XC name and XC functional
    abbreviations (SVWN, BLYP, PBE, M05, etc.)
  - Orbital frozen in core and virtual space for KMP2 and KCCSD modules
* Bugfix
  - The ghost atom is now treated as a regular atom in berny_solver wrapper.
  - QM/MM nuclear gradients
  - Updating 6-31+G* basis which is now equivalent to the EMSL published basis
  - Symmetry detection code to discover D2d, D4d, D6d group
  - xcfun O3LYP functional which is now the same to libxc definition (but
    different to the equation in the original paper)
  - xcfun cam-b3lyp functional interface
  - HCI wrapper to handle the system without beta electrons
  - Dimension error for spinor integrals in general JK-build function
  - The orbital ordering of the returned orbitals of the UHF stability analysis
  - Filling up the upper triangular part for symmetry Hamiltonian in fcidump.read
  - The attributes kpts and kpt of PBC SCF class when SCF data are loaded from
    chkfile
  - Nuclear Hessian in ECP and all-electron mixed systems
  - Natural orbitals of state-averaged CASSCF


PySCF 1.5 beta (2018-04-15)
---------------------------
* Added
  - ddCOSMO analytical nuclear gradients
  - TDA and TDDFT analytical nuclear gradients for UHF and UKS
  - CISD/GCISD/UCISD 1-particle transition density matrix
* Improved
  - Memory usage of KRHF-KCCSD and IP/EA-EOM-KCCSD
* Bugfix
  - Fock matrix of ddCOSMO and ddPCM method.


PySCF 1.5 alpha (2018-03-21)
----------------------------
* Added
  - ddCOSMO solvent model
  - VV10 NLC functional for molecule
  - range-separated hybrid features for RKS and UKS, including
    > Analytical nuclear gradients
    > Second order SCF
    > Hessian and frequency
    > TDDFT
    > TDDFT gradients
    > NMR
  - IAO and IBO for molecular and PBC systems
  - UHF analytical nuclear Hessian
  - UKS analytical nuclear Hessian
  - FFT for low-dimension (2D) PBC systems
  - Generalized CCSD (GCCSD)
  - Generalized CCSD lambda solver
  - Generalized Hartree-Fock with PBC
  - PBC GCCSD and RCCSD with k-point sampling
  - PBC GCCSD(T) and RCCSD(T) with k-point sampling
  - RCCSD(T) and UCCSD(T) for non-canonical HF orbitals
  - RCISD and UCISD analytical nuclear gradients
  - RCISD, UCISD analytical nuclear gradients for excited states
  - RMP2 and UMP2 analytical nuclear gradients
  - UCCSD analytical nuclear gradients
  - Frozen orbitals in MP2, CISD, CCSD, CCSD(T) nuclear gradients
  - SF-X2C-1E analytical nuclear gradients
  - SF-X2C-1E analytical nuclear hessian
  - Analytical nuclear gradients and hessian for ECP integrals
  - GIAO-ECP integrals for NMR shielding
  - Interface to pyWannier90
  - Restricted MP2 with k-point sampling
  - RCCSD(T), UCCSD(T) and GCCSD(T) 1-particle and 2-particle density matrices
  - RCCSD(T), UCCSD(T) analytical nuclear gradients
  - CASCI/CASSCF analytical nuclear gradients
  - CASCI analytical nuclear gradients for excited states
  - Cartesian GTO (6d 10f) basis in PBC calculations
  - Natural transition orbital analysis
  - direct-RPA (no exchange, aka TDH)
  - direct-TDA (TDA without exchange)
  - Function to set OpenMP threads
* Improved
  - Independent OpenMP threads in FCI solver
  - Supported even number of grids in pbc calculations
  - Performance of UCCSD lambda solver
  - The function to get SCF initial guess from the chkfile of the molecule with
    different geometry
  - The mcscf natural orbitals in the state-average calculation
  - Performance of ECP integrals
  - Prescreening for PBC 3-center integrals
  - Performance and memory efficiency of G0W0
  - KMP2 memory efficiency
  - Efficiency to evaluate the value of periodic AO on grids
  - libxc parser to support the customized Range-separated XC functionals


PySCF 1.4.7 (2018-04-15)
------------------------
* Bugfix
  - Outcore ao2mo transform when basis functions are cartesian Gaussians
  - Fix errors in dmrg-nevpt interface, which overwrite nevpt configure files by
    variational dmrg configure files.
  - The order of elements of a list that are loaded by chkfile.load


PySCF 1.4.6 (2018-04-02)
------------------------
* Added
  dip_moment method for ROHF class


PySCF 1.4.5 (2018-03-23)
------------------------
* Bugfix
  - Numerical grids not converged in ECP integrals
  - Python3 compatibility in shci module


PySCF 1.4.4 (2018-03-20)
------------------------
* Improved
  - Non-Hermitian matrix diagonalization
  - Symmetric grids in cubegen
  - FCI initial guess when the system has Dooh or Doov symmetry
  - Using stable sort when sorting orbital energies
  - Attribute "e_tot" in the MP2 methods to access the total energy
* Bugfix
  - meta-GGA density in dft.numint.eval_rho2
  - intor parser in ao2mo module
  - ecp parser if ecp data not found
  - 1-electron system for UCCSD
  - Python-3 compatibility for dmrgscf module
  - Handling the errors which were raised in the background threads
  - UHF/ROHF density matrices in nao localization method


PySCF 1.4.3 (2018-01-17)
------------------------
* Improved
  - Assert convergence in geometry optimization
  - Initial guess in SCF PES scanning
  - Memory usage for generating Becke-grids in DFT
* Bugfix
  - XC parser to support the scaled compound functional
  - In the second order SCF algorithm, removing level_shift
  - k-point RCCSD for non-canonical HF reference
  - ECP integrals


PySCF 1.4.2 (2017-12-06)
------------------------
* Added
  - Frank Jensen, Polarization consistent basis sets
* Improved
  - Memory usage of pbc KHF calculation when HF exchange is computed with FFTDF
* Bugfix
  - pyberny interface
  - PBC GDF initialization for hybrid functional
  - guess of wfn symmetry for given fci wfn
  - Entropy of Gaussian smearing


PySCF 1.4.1 (2017-11-12)
------------------------
* Bugfix
  - meta-GGA functional detection code in XC parser
  - Orbital symmetry label in mcscf initial guess projection
  - Eigenvalue ordering for Davidson eigen solver
  - Madelung constant of non-orthogonal lattice
  - Convergence of Madelung constant for huge number of k-points samples
  - basis parser for pople-type basis
  - RCCSD when running large number of virtual orbitals on small memory machine

PySCF 1.4 (2017-10-05)
----------------------
* Improved
  - Kinetic energy cutoff estimation
  - Density fitting default auxiliary basis
  - Memory usage for FFTDF module
  - libxc interface
* Bugfix
  - KUHF dimension error in smearing function
  - SCF results inconsistency in chkfile and SOSCF solver
  - OMP stack overflow in GTO basis evaluator
  - Default grids in DFT gen_grid function for system with ECP/PP
  - mol.intor function to generate STG and YP integrals in 8-fold symmetry
  - TDDFT analytical gradients
  - DMRG-CI runtime scratch path
  - PBC GDF integrals for auxiliary basis with g functions
  - post-HF initialization function when mean-field object is DF-SOSCF method
  - Single orbital localization
  - Race condition in MP2 IO


PySCF 1.4 beta (2017-08-22)
---------------------------
* Added
  - Generalized Hartree-Fock (GHF)
  - Second order SCF solver for GHF
  - non-relativistic UHF, UKS g-tensor (with various SOC approximations)
  - non-relativistic UHF, UKS hyperfine coupling
  - SHCI interface to Dice program
  - spin-orbital CISD
  - UCISD and UCISD 1- and 2-RDM
  - Restricted CC2 method
  - Density-fitting CCSD
  - Heat-bath selected CI (HCI) spin-orbital 1- and 2-RDM
  - "scanner" function for HF, DFT and CCSD to simplify energy or
    gradients scanning for systems of different geometry.
  - Interface to pyberny geometry optimizer (geometry optimization for
    RHF, RKS and RCCSD are supported).
* Improved
  - U-CCSD(T) performance
  - Package structure (following "The Hitchhiker's Guide to Python")
  - ECP basis localization in Mulliken pop analysis
  - Changing the CASCI/CASSCF default FCI solver (the default solver will not
    use spin symmetry for singlet state)
  - Supporting remove_linear_dep function to handle basis linear dependence in
    k-point SCF
  - cell.rcut estimation for better integral accuracy
  - Convergence rates of PM localization
  - MP2 and RCISD integral transformation performance
  - Disk usage of CCSD-DIIS
  - Input basis parser to support union basis set (eg mol.basis=(bas1,bas2))
  - SCF initial guess for systems with pseudopotential (or ECP)
  - SCF initial guess for low-dimension PBC systems
* Bugfix
  - wfnsym of FCI solver for Dooh symmetry
  - In CIAH newton solver, the special treatment of negative hessian has
    been revised.
  - import lock which freezes threads for functions running in background


PySCF 1.4 alpha (2017-07-24)
----------------------------
* Added
  - General function to evaluate Spinor GTO on real space grids
  - Dirac-Kohn-Sham (LDA functional)
  - EDIIS and ADIIS
  - Periodic CCSD with k-point sampling
  - Periodic EOM-IP-CCSD and EOM-EA-CCSD for single k-point calculation
  - spin-square value (per unit cell) of KUHF calculation
  - Update interface to fciqmc for standalone executing
  - Routines in fciqmc to read in the spinned one and two RDMs
  - Heat-Bath CI
  - Functions in dmrgci interface to access 3-pdm and 4-pdm
  - Function get_fermi
  - UCCSD lambda equation and 1,2-particle density matrix
  - SCF wfn stability analysis
  - Many-Body van der Waals Interactions (MBD)
  - Second order SCF solver for periodic HF and DFT
  - TDDFT for periodic k-point HF and DFT
  - U-TDHF and U-TDDFT for molecular and crystal systems
  - Many-body dispersion
  - MP2-F12 and F12 basis and F12 RI basis
  - Cartesian GTO (6d 10f) basis in molecular calculations
  - CP2K's HF pseudopotential data
  - Frozen core MP2
  - Molecular electrostatic potential (MEP)
  - CPHF and UCPHF solver
  - Non-relativistic RHF, UHF 4-component UHF spin-spin coupling
  - non-relativistic UHF, 4-component UHF g-tensor (in testing)
  - non-relativistic UHF, 4-component UHF hyperfine coupling (in testing)
  - non-relativistic UHF zero-field splitting (in testing)
* Improved
  - Performance of PBC-Gaussian function evaluator
  - Performance of analytical Fourier transformation for AO product
  - Performance of PBC 3-center integrals
  - Performance of PBC PP local-part integrals
  - Numerical stability associated to OpenMP reduce function
  - Performance of FCI 2-electron contraction function
  - Basis parser for Pople style basis sets
  - Arbitrary problem size in FCI solver
  - Symmetry labels in orbital coefficients
  - Disk usage of integral transformation in MP2
  - Performance of J/K contractions in molecular density fitting code
  - Input geometry parser for ghost atoms
* Bugfix
  - PBC super cell function.  Atoms was missing on the super cell boundary
  - PBC dft atomic grids for low-dimension systems
  - The missing occ-vir blocks of Fock matrix in UCCSD
  - MGGA integration error
* Removed
  - Dependence to joblib library


PySCF 1.3.5 (2017-08-11)
------------------------
* Bugfix
  - The undefined += operation (numpy issue #5241) in CISD and CCSD methods


PySCF 1.3.4 (2017-08-08)
------------------------
* Improvements
  - Handle ghost atom in HF initial guess.
  - Remove special treatments on CIAH negative hessians which often cause convergence problem
  - Memory usage in CISD
  - Proper treatment of ECP/PP in Mulliken pop analysis
* Bugfix
  - For ROHF reference, CCSD function takes UCCSD method.
  - Handle zero beta electrons in UCCSD.
  - Fix bug in FCI solver when system has Dooh symmetry.
  - Fix bug in KUHF gradients which affects newton SCF convergence.
  - Fix bug in gradients of PM localization which affects convergence.
  - Fix "hcore" initial guess for KHF.
  - Fix bug in Mulliken pop analysis caused by wrong overlap matrix for PBC calculations.


PySCF 1.3.3 (2017-07-05)
------------------------
* Bugfix
  - GIAO contributions to the off diagonal part of NMR shielding tensor.
  - Handle zero core electrons in ECP parser.
  - Handle zero occupied orbitals in CCSD module.
  - Handle 1-electron system in UHF.
  - Fix orbital ordering in SCF canonicalization when point group symmetry is used.
  - Fix the missing fov term in UCCSD intermediates.
  - Fix pbc atomic grids for low dimensional system.
  - Avoid negative hessian in second order SCF solver.
  - Fix bug in fci solver when system has cylinder spatial symmetry
  - Fix eval_rho for GGA functional for non-hermitian density matrix


PySCF 1.3.2 (2017-06-05)
------------------------
* Bugfix
  - CCSD frozen core when using AO-driven algorithm
  - DFT UKS orbital hessian
  - PBC gamma-point UHF exxdiv=ewald correction
  - KUHF get_bands function


PySCF 1.3.1 (2017-05-14)
------------------------
* Bugfix
  - CISD output message for multiple roots
  - UHF hessian function in the second order SCF solver
  - Integer overflow in npdot
  - Module import error in PBC second order SCF solver
  - Update makefile due to the bugfix in libcint library


PySCF 1.3 (2017-04-25)
----------------------
* Improved
  - Treatment of auxiliary basis linear dependence in PBC DF/MDF module
  - Cutoff radius in real space lattice summation for better accuracy
  - PBC get_bands to compute the bands of arbitrary input k-points
  - Ewald sum convergence
  - Atomic grids in PBC DFT calculation
* Bugfix
  - Analytical Fourier transformation for non-orthogonal lattice
  - Spinor integral buffer size when kappa!=0
  - AVAS active space when mol.symmetry is enabled
  - Input parser for Gaussian nuclear model
  - Sorting CISD RDM2 in Chemist's ordering
  - runtimeDir in dmrg interface
  - numpy.exp overflow in PBC smearing function
  - The FFT-based MO integrals in compressed format
  - Input parser to handle unicode
  - UHF spin-square function for complex orbitals
  - Setfault in FCI 4-particle transition density matrix
* Removed
  - The cache of PBC AO value on grids
  - Split-fitting MDF module


PySCF 1.3 beta (2017-02-15)
---------------------------
* Added
  - sf-X2C for PBC Hamiltonian
  - Overlap of two CI wavefunctions over different orbital bases
  - EOM-CCSD for user guess, Koopmans' excitations, etc
  - Approximate EOM-CCSD (MBPT2 ground state and partitioned EOM Hbar)
  - AVAS method for constructing mcscf active space
  - Molpro XML file reader and interface to read Molpro orbitals
  - UCCSD
* Improved
  - EOM-EE-RCCSD and EOM-EE-UCCSD performance
  - memory usage of the non-symmetric Davidson solver in EOM-CCSD


PySCF 1.3 alpha-2 (2017-01-04)
------------------------------
* Added
  - Supports for 1D, 2D PBC systems
* Improved
  - Integral transformation for PBC 2-electron integrals
  - CASSCF state-average interface to handle sub-solvers of different spins
  - Numerical stability for Davidson diagonalization solver
  - Numerical stability of FCI contraction function under multithreading environment
  - FCI 2-electron contraction function with point group symmetry
* Bugfix
  - X2C to use custom basis for X matrix


PySCF 1.3 alpha-1 (2016-12-04)
------------------------------
* Added
  - Quantum chemistry ECP for solid
  - AO-direct RCCSD
  - CI coefficients transformation for one-particle basis rotation
  - CIAH second order SCF solver for PBC KRHF and KUHF methods
  - CISD and CISD 1, 2-particle density matrices
  - Selected-CI and Selected-CI 1, 2-particle density matrices
  - Smearing for PBC mean-field calculation
  - PBC density fitting
* Improved
  - Performance of CCSD(T)
  - Change the default kpts mesh (to always include gamma point)
  - PBC repeated images used by lattice summation


PySCF 1.2.3 (2017-04-24)
------------------------
* Bugfix
  - PBC 2e integrals for wrap-around k-points
  - CI coefficients in GAMESS WFN format
  - Input parser for Gaussian nuclear model
  - Density fitting outcore module for user input auxiliary basis


PySCF 1.2.2 (2017-02-15)
------------------------
* Bugfix
  - GTO normalization in molden file
  - multi-threading dgemm


PySCF 1.2.1 (2017-01-26)
------------------------
* Added
  - transition metal BFD basis
  - script to fix dylib library dependence for Mac
* Bugfix
  - active space 1pdm in mc chkfile if natural orbitals are required
  - dmrg example
  - state-average dmrgci interface
  - analytic GTO-PW integral
  - for population analysis when ecp is presented.
  - for mcscf state-specific function to support ground state as the target state
  - get_coulG round-off bug
  - unit cell size estimation for non-orth crystals
  - lib.norm function for complex vector


PySCF 1.2 (2016-11-07)
----------------------


PySCF 1.2 beta (2016-09-13)
---------------------------
* Added
  - State average CASSCF helper function for mixed spin/spatial-symmetry FCI solvers
  - Example for transition dipole momentum
  - U-CCSD (based on spin-orbital formulation)
  - IP/EA/EE-EOM-CCSD
  - Function to dump CASSCF canonical orbitals in molden format
  - Analytical Fourier transformation for AO and AO product
  - Co-iterative augmented hessian (CIAH) orbital optimizer
  - Optimized einsum function using numpy.tensordot function
  - Burkatzi-Filippi-Dolg pseudo potential
  - FCI solver to support integrals which do not have 8-fold symmetry
  - Dual interface to call pyFFTW or numpy.fft
  - Maximum overlap method (MOM) method for SCF method
* Improved
  - Memory usage for MDF method (molecular and PBC systems)
  - PBC AO value evaluation performance
  - Orbitals space symmetrization
  - CASSCF subspace (core, active, external) symmetrization
  - Created X2C object to hold X2C functions and parameters
  - Boys, Edmiston, Pipek-Mezey Localization with general CIAH optimizer
  - PBC integrals to handle ghost atom in PBC calculation
  - Asynchronized IO to overlap integration and IO for ao2mo integral transformation
  - SCF gradients to eliminate the symmetry forbidden matrix elements
  - Fixing orbital ordering for degenerated SCF orbitals
  - Efficiency of transpose_sum function
  - FCIDUMP output format
* Bugfix
  - CASSCF/QMMM interface for the missing term in nuclear repulsion
  - Screening small density for MGGA functionals
  - Molden interface to handle symmetry broken orbitals
  - MP2 density matrix to include HF DM


PySCF 1.2 alpha (2016-8-5)
--------------------------
* Added
  - MDF (mixed density fitting) method for molecule and PBC 2-election integrals
  - GAMESS WFN wirter
  - Periodic boundary condition (PBC) for gamma point RHF, UHF, RKS, UKS
  - PBC RHF, UHF, RKS, UKS with k-point sampling
  - PBC AO integrals
  - PBC MO integral transformation
  - PBC density fitting
  - IC-MPS-PT2
  - DMET decomposition to generate CASSCF active space
  - FCI electron-phonon coupling solver
  - meta-GGA for ground state DFT


Version 1.1 (2016-6-4):
* Improved
  - "unc-" prefix for uncontracted basis in the input
  - linear dependence problem in mcscf.project_init_guess
* Bugfix
  - CCSD(T) rdm
  - CASCI.analyze for multiple CI roots
  - function to write FCIDUMP when system has symmetry


Version 1.1 beta (2016-4-11):
* Added
  - Orbital hessian for SCF Newton solver
  - (maximum overlap method) for Delta SCF
  - determinant overlap
  - Canonicalization flag for Newton solver
* Improved
  - Default density fitting basis for heavy atoms
  - Density fitting MCSCF to allow inputing 3-center integrals
  - Rewriting NEVPT2 interface
  - Mole object serialization with json
  - Orbital energy output format for ROHF
* Bugfix
  - meta-lowdin orthogonalization for high angular memontum basis
  - Orbital occupancy for ROHF with symmetry
  - CASSCF initializing from x2c-UHF
  - ECP accuracy
  - QMMM interface


Version 1.1 alpha-2 (2016-3-8):
* Added
  - CCSD(T) and CCSD(T) gradients
  - General JK contraction function
  - RHF analytical nuclear Hessian
  - RKS analytical nuclear Hessian
  - Function to symmetrize given orbital space
  - General XC functional evaluator (using Libxc or Xcfun)
  - Intrinsic Atomic Orbital (IAO)
* Improved
  - NEVPT interface
  - Default DFT pruning scheme
  - Improving linear dependence issue for X2C module
* Bugfix
  - CCSD density matrix
  - Atomic radii for DFT grids
  - Handling h function for molden
  - Projecting CASSCF initial guess from orbitals of different shape

Version 1.1 alpha-1 (2016-2-8):
* Added
  - CCSD gradients
  - DMRG-NEVPT2 interface
  - DFT gradients
  - TDDFT and TDDFT gradients
  - DFT NMR
  - QM/MM interface
  - Pipek-Mezey localization
  - DF-CASSCF
  - State-specific CASSCF for excited states
  - Stream operations: apply, run, set
  - General basis value evaluator
  - DMRG (Block) examples
* Improved
  - Default DFT grids schemes (grid density, prune etc)


Version 1.0 (2015-10-8):
* 1.0 Release

Version 1.0 rc (2015-9-7):
* Add examples
* Add documents
* Optimize CCSD lambda solver and CCSD density matrix
* Optimize Boys localization.
* Tune CASSCF solver parameters
* Bug fixing for mcscf, localizer, nevpt2 and dft modules

Version 1.0 beta (2015-8-2):
* FCI spin eigen function
* Add state-average CASSCF
* CCSD lambda equation and density matrix

Version 1.0 alpha 2 (2015-7-3):
* Optimize HF J K contraction
* MP2 2 particle density matrix
* Default population analysis with meta-Lowdin orthogonalized AO
* Update FCI to handle more than 23 orbitals
* Multiple roots for FCI solver
* Optimize MCSCF convergence
* FCI/MCSCF wave function symmetry
* Z-matrix input
* Add chkfile_util script to analyze calculation on the fly
* CI determinants overlap
* Fix DIIS bug

Version 1.0-alpha (2015-4-7):
* D{\infty}h and C{\infty}v
* Fix bug in DFT screening functions

Version 0.11 (2015-3-6):
* Remove redundant module fci.direct_ms0
* Update the point group symmetry detect function
* Optimized DFT grids
* NEVPT2 (By S. Guo)
* X2C-1e HF
* Boys localization (By S. Wouters)
* Edmiston-Ruedenberg localization (By S. Wouters)
* Density fitting CASSCF

Version 0.10 (2015-2-4):
* Refactoring:
  - Expose class member functions to module level
  - Rename member function of class Mole,
    xxx_of_atm -> atom_xxx, xxx_of_bas -> bas_xxx
  - Rename scf.hf.scf_cycle to scf.hf.kernel
  - Rename conv_threshold to conv_tol
  - Rename hf.calc_tot_elec_energy to hf.energy_tot
  - Rename hf.set_mo_occ to hf.get_occ
  - unify variable names, mo -> mo_coeff, log -> verbose
  - Include nuclear repulsion in mcscf.e_tot
  - Add tests for most module level functions
  - Define update_casdm for CASSCF
* Add tests, cover ~ 90% of code
* Support molecular geometry string as input for Mole.atom
* Improve density fitting model for non-relativistic SCF
* Add documentation for whole package
* API updates:
  - Remove the first argument (Mole object) in CASSCF/CASCI class initialization
  - Change the return value ordering of function scf.hf.kernel
  - Set default value for the arguments of most class functions
* Removing the default calling of analyze() in kernel functions
* Fix screening bug in ao2mo.outcore for long-range separated molecule
* Add 4pdm

Version 0.9 (2015-1-4):
* Add 2-step FCIQMC-CASSCF, using NECI as FCI solver
* Solve Python 3.x compatibility
* general AO2MO integral transformation
* Add density fitting HF, DF-MP2

Version 0.8 (2014-12-21):
* Support OS X
* MCSCF for triplet
* Add symmetry support for MCSCF
* Add UHF-MCSCF
* Add 2-step DMRGSCF, using Block and CheMPS2 as FCI solver
* Add ROHF

Version 0.7 (2014-11-12):
* Fix memory leaks
* Runtime keywords checking
* Add MP2 density matrix
* Add FCI based on uhf integrals
* Add CCSD

Version 0.6 (2014-10-17):
* Fix bug in dhf
* add future/lo for localized orbital

Version 0.5 (2014-10-01):
* Change basis format
* Remove Cython dependence
* Upgrade dft to use libxc-2.0.0
* Add DFT, FCI, CASSCF, HF-gradients (NR and R), HF-NMR (NR and R)

Version 0.4 (2014-08-17):
* Module "future" for upcoming functions
* One-line command to run QC calculation with pyscf
* Fix bug of AO to MO transformation in OpenMP environment

Version 0.3 (2014-07-03):
* Change import layout

Version 0.2 (2014-05-08):
* Integral transformation

Version 0.1 (2014-05-03):
* Setup pyscf
<|MERGE_RESOLUTION|>--- conflicted
+++ resolved
@@ -1,4 +1,3 @@
-<<<<<<< HEAD
 PySCF 1.7.0 (2019-?-?)
 ----------------------
 * Added
@@ -26,11 +25,8 @@
   - ddCOSMO self-consistency (as fast solvent) for post-SCF methods
 
 
-PySCF 1.6.2 (2019-?-?)
-=======
 PySCF 1.6.2 (2019-6-17)
->>>>>>> d442bbf1
-----------------------
+-----------------------
 * Added
   - Slow version of KTDSCF and KGW methods for molecular systems
   - Slow version of TDSCF and GW methods for PBC systems
@@ -38,15 +34,11 @@
   - Point group symmetry conservation in geometry optimization
 * Improved
   - DFHF class structure and method hooks
-<<<<<<< HEAD
-* Bugfix
-=======
   - Sanity checks when saving and loading FCIDUMP file
   - Integration performance for solvent model
   - Integration performance for QM/MM interface
   - GCC 9 compatibility
-* Fixed
->>>>>>> d442bbf1
+* Bugfix
   - Cartesian GTOs was not handled in RSH integrals
   - geometric_solver for latest geomeTRIC release
   - Initial guess of orbital localization solver
